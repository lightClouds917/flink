/***********************************************************************************************************************
 *
 * Copyright (C) 2010 by the Stratosphere project (http://stratosphere.eu)
 *
 * Licensed under the Apache License, Version 2.0 (the "License"); you may not use this file except in compliance with
 * the License. You may obtain a copy of the License at
 *
 *     http://www.apache.org/licenses/LICENSE-2.0
 *
 * Unless required by applicable law or agreed to in writing, software distributed under the License is distributed on
 * an "AS IS" BASIS, WITHOUT WARRANTIES OR CONDITIONS OF ANY KIND, either express or implied. See the License for the
 * specific language governing permissions and limitations under the License.
 *
 **********************************************************************************************************************/

package eu.stratosphere.nephele.io;

import java.io.DataInput;
import java.io.DataOutput;
import java.io.EOFException;
import java.io.IOException;
import java.lang.reflect.Constructor;
import java.lang.reflect.InvocationTargetException;
import java.util.ArrayDeque;
import java.util.ArrayList;
import java.util.Iterator;
import java.util.List;

import org.apache.commons.logging.Log;
import org.apache.commons.logging.LogFactory;

import eu.stratosphere.nephele.event.task.AbstractTaskEvent;
import eu.stratosphere.nephele.execution.Environment;
import eu.stratosphere.nephele.io.channels.AbstractInputChannel;
import eu.stratosphere.nephele.io.channels.ChannelID;
import eu.stratosphere.nephele.io.channels.ChannelType;
import eu.stratosphere.nephele.io.channels.bytebuffered.FileInputChannel;
import eu.stratosphere.nephele.io.channels.bytebuffered.NetworkInputChannel;
import eu.stratosphere.nephele.io.channels.direct.InMemoryInputChannel;
import eu.stratosphere.nephele.io.compression.CompressionLevel;
import eu.stratosphere.nephele.jobgraph.JobID;
import eu.stratosphere.nephele.types.Record;
import eu.stratosphere.nephele.types.StringRecord;
import eu.stratosphere.nephele.util.ClassUtils;
import eu.stratosphere.nephele.util.EnumUtils;

/**
 * In Nephele input gates are a specialization of general gates and connect input channels and record readers. As
 * channels, input
 * gates are always parameterized to a specific type of record which they can transport. In contrast to output gates
 * input gates
 * can be associated with a {@link DistributionPattern} object which dictates the concrete wiring between two groups of
 * vertices.
 * <p>
 * This class is in general not thread-safe.
 * 
 * @author warneke
 * @param <T>
 *        the type of record that can be transported through this gate
 */
public class InputGate<T extends Record> extends AbstractGate<T> implements IOReadableWritable {

	/**
	 * The log object used for debugging.
	 */
	private static final Log LOG = LogFactory.getLog(InputGate.class);

	/**
	 * The deserializer used to construct records from byte streams.
	 */
	private final RecordDeserializer<T> deserializer;

	/**
	 * The list of input channels attached to this input gate.
	 */
	private final ArrayList<AbstractInputChannel<T>> inputChannels = new ArrayList<AbstractInputChannel<T>>();

	/**
	 * The distribution pattern to determine how to wire the channels.
	 */
	private final DistributionPattern distributionPattern;

	/**
	 * Queue with indices of channels that store at least one available record.
	 */
	private final ArrayDeque<Integer> availableChannels = new ArrayDeque<Integer>();

	/**
	 * The listener objects registered for this input gate.
	 */
	private InputGateListener[] inputGateListeners = null;

	/**
	 * The channel to read from next.
	 */
	private int channelToReadFrom = -1;

	/**
	 * The thread which executes the task connected to the input gate.
	 */
	private Thread executingThread = null;

	/**
	 * Constructs a new input gate.
	 * 
	 * @param jobID
	 *        the ID of the job this input gate belongs to
	 * @param inputClass
	 *        the class of the record that can be transported through this gate
	 * @param index
	 *        the index assigned to this input gate at the {@link Environment} object
	 * @param distributionPattern
	 *        the distribution pattern to determine the concrete wiring between to groups of vertices
	 */
	public InputGate(final JobID jobID, final RecordDeserializer<T> deserializer, final int index,
			final DistributionPattern distributionPattern) {

		super(jobID, deserializer.getRecordType(), index);

		this.deserializer = deserializer;

		this.distributionPattern = (distributionPattern != null) ? distributionPattern
			: new BipartiteDistributionPattern();
	}

	/**
	 * Adds a new input channel to the input gate.
	 * 
	 * @param inputChannel
	 *        the input channel to be added.
	 */
	private void addInputChannel(AbstractInputChannel<T> inputChannel) {

		if (!this.inputChannels.contains(inputChannel)) {
			this.inputChannels.add(inputChannel);
		}
	}

	/**
	 * Removes the input channel with the given ID from the input gate if it exists.
	 * 
	 * @param inputChannelID
	 *        the ID of the channel to be removed
	 */
	public void removeInputChannel(ChannelID inputChannelID) {

		for (int i = 0; i < this.inputChannels.size(); i++) {

			final AbstractInputChannel<T> inputChannel = this.inputChannels.get(i);
			if (inputChannel.getID().equals(inputChannelID)) {
				this.inputChannels.remove(i);
				return;
			}
		}

		LOG.debug("Cannot find output channel with ID " + inputChannelID + " to remove");
	}

	/**
	 * Removes all input channels from the input gate.
	 */
	public void removeAllInputChannels() {

		this.inputChannels.clear();
	}

	public AbstractInputChannel<T> replaceChannel(ChannelID oldChannelID, ChannelType newChannelType) {

		AbstractInputChannel<T> oldInputChannel = null;

		for (int i = 0; i < this.inputChannels.size(); i++) {
			final AbstractInputChannel<T> inputChannel = this.inputChannels.get(i);
			if (inputChannel.getID().equals(oldChannelID)) {
				oldInputChannel = inputChannel;
				break;
			}
		}

		if (oldInputChannel == null) {
			return null;
		}

		AbstractInputChannel<T> newInputChannel = null;

		switch (newChannelType) {
		case FILE:
			newInputChannel = new FileInputChannel<T>(this, oldInputChannel.getChannelIndex(), deserializer,
				oldInputChannel.getID(), oldInputChannel.getCompressionLevel());
			break;
		case INMEMORY:
			newInputChannel = new InMemoryInputChannel<T>(this, oldInputChannel.getChannelIndex(), deserializer,
				oldInputChannel.getID(), oldInputChannel.getCompressionLevel());
			break;
		case NETWORK:
			newInputChannel = new NetworkInputChannel<T>(this, oldInputChannel.getChannelIndex(), deserializer,
				oldInputChannel.getID(), oldInputChannel.getCompressionLevel());
			break;
		default:
			LOG.error("Unknown input channel type");
			return null;
		}

		newInputChannel.setConnectedChannelID(oldInputChannel.getConnectedChannelID());

		this.inputChannels.set(newInputChannel.getChannelIndex(), newInputChannel);

		return newInputChannel;
	}

	/**
	 * Returns the {@link DistributionPattern} associated with this input gate.
	 * 
	 * @return the {@link DistributionPattern} associated with this input gate
	 */
	public DistributionPattern getDistributionPattern() {
		return this.distributionPattern;
	}

	/**
	 * {@inheritDoc}
	 */
	@Override
	public boolean isInputGate() {

		return true;
	}

	/**
	 * Returns the number of input channels associated with this input gate.
	 * 
	 * @return the number of input channels associated with this input gate
	 */
	public int getNumberOfInputChannels() {

		return this.inputChannels.size();
	}

	/**
	 * Returns the input channel from position <code>pos</code> of the gate's internal channel list.
	 * 
	 * @param pos
	 *        the position to retrieve the channel from
	 * @return the channel from the given position or <code>null</code> if such position does not exist.
	 */
	public AbstractInputChannel<T> getInputChannel(int pos) {

		if (pos < this.inputChannels.size()) {
			return this.inputChannels.get(pos);
		}

		return null;
	}

	/**
	 * Creates a new network input channel and assigns it to the input gate.
	 * 
	 * @param channelID
	 *        the channel ID to assign to the new channel, <code>null</code> to generate a new ID
	 * @param compressionLevel
	 *        the level of compression to be used for this channel
	 * @return the new network input channel
	 */
	public NetworkInputChannel<T> createNetworkInputChannel(ChannelID channelID, CompressionLevel compressionLevel) {

		final NetworkInputChannel<T> enic = new NetworkInputChannel<T>(this, this.inputChannels.size(), deserializer,
			channelID, compressionLevel);
		addInputChannel(enic);

		return enic;
	}

	/**
	 * Creates a new file input channel and assigns it to the input gate.
	 * 
	 * @param channelID
	 *        the channel ID to assign to the new channel, <code>null</code> to generate a new ID
	 * @param compressionLevel
	 *        the level of compression to be used for this channel
	 * @return the new file input channel
	 */
	public FileInputChannel<T> createFileInputChannel(ChannelID channelID, CompressionLevel compressionLevel) {

		final FileInputChannel<T> efic = new FileInputChannel<T>(this, this.inputChannels.size(), deserializer,
			channelID, compressionLevel);
		addInputChannel(efic);

		return efic;
	}

	/**
	 * Creates a new in-memory input channel and assigns it to the input gate.
	 * 
	 * @param channelID
	 *        the channel ID to assign to the new channel, <code>null</code> to generate a new ID
	 * @param compressionLevel
	 *        the level of compression to be used for this channel
	 * @return the new in-memory input channel
	 */
	public InMemoryInputChannel<T> createInMemoryInputChannel(ChannelID channelID, CompressionLevel compressionLevel) {

		final InMemoryInputChannel<T> eimic = new InMemoryInputChannel<T>(this, this.inputChannels.size(),
			deserializer, channelID, compressionLevel);
		addInputChannel(eimic);

		return eimic;
	}

	/**
	 * Reads a record from one of the associated input channels. The channels are
	 * chosen in a way so that channels with available records are preferred.
	 * The operation may block until at least one of the associated input channel
	 * is able to provide a record.
	 * 
	 * @return the record read from one of the input channels or <code>null</code> if all channels are already closed.
	 * @throws ExecutionFailureException
	 *         thrown if an error occurred while reading the channels
	 */

	public T readRecord() throws IOException, InterruptedException {

		T record = null;

		if (this.executingThread == null) {
			this.executingThread = Thread.currentThread();
		}

		if (this.executingThread.isInterrupted()) {
			throw new InterruptedException();
		}

		while (true) {

			if (this.channelToReadFrom == -1) {
				this.channelToReadFrom = waitForAnyChannelToBecomeAvailable();
			}
			try {
				record = this.getInputChannel(this.channelToReadFrom).readRecord();
			} catch (EOFException e) {
				// System.out.println("### Caught EOF exception at channel " + channelToReadFrom + "(" +
				// this.getInputChannel(channelToReadFrom).getType().toString() + ")");
				if (this.isClosed()) {
					return null;
				}
			}

			if (record != null) {
				break;
			} else {
				this.channelToReadFrom = -1;
			}
		}

		return record;
	}

	/**
	 * Notify the gate that the channel with the given index has
	 * at least one record available.
	 */
	public void notifyRecordIsAvailable(int channelIndex) {

		synchronized (this.availableChannels) {

			this.availableChannels.add(Integer.valueOf(channelIndex));
			this.availableChannels.notify();
		}
	}

	/**
	 * This method returns the index of a channel which has at least
	 * one record available. The method may block until at least one
	 * channel has become ready.
	 * 
	 * @return the index of the channel which has at least one record available
	 */
	public int waitForAnyChannelToBecomeAvailable() throws InterruptedException {

		synchronized (this.availableChannels) {

			while (this.availableChannels.isEmpty()) {

				// notify the listener objects
				if (this.inputGateListeners != null) {
					for (int i = 0; i < this.inputGateListeners.length; ++i) {
						this.inputGateListeners[i].waitingForAnyChannel();
					}
				}
				this.availableChannels.wait();
			}

			return this.availableChannels.removeFirst().intValue();
		}
	}

	// TODO: See if type safety can be improved here
	/**
	 * {@inheritDoc}
	 */
	@SuppressWarnings("unchecked")
	@Override
	public void read(DataInput in) throws IOException {

		super.read(in);

		final int numInputChannels = in.readInt();

		for (int i = 0; i < numInputChannels; i++) {

			final ChannelID channelID = new ChannelID();
			channelID.read(in);
			final CompressionLevel compressionLevel = EnumUtils.readEnum(in, CompressionLevel.class);

			final String className = StringRecord.readString(in);
			Class<? extends IOReadableWritable> c = null;
			try {
				c = ClassUtils.getRecordByName(className);
			} catch (ClassNotFoundException e) {
				LOG.error(e);
			}

			if (c == null) {
				throw new IOException("Class is null!");
			}

			AbstractInputChannel<T> eic = null;
			try {
				final Constructor<AbstractInputChannel<T>> constructor = (Constructor<AbstractInputChannel<T>>) c
						.getDeclaredConstructor(this.getClass(), int.class, RecordDeserializer.class, ChannelID.class,
							CompressionLevel.class);
				if (constructor == null) {
					throw new IOException("Constructor is null!");
				}
				constructor.setAccessible(true);
				eic = constructor.newInstance(this, i, deserializer, channelID, compressionLevel);
			} catch (SecurityException e) {
				LOG.error(e);
			} catch (NoSuchMethodException e) {
				LOG.error(e);
			} catch (IllegalArgumentException e) {
				LOG.error(e);
			} catch (InstantiationException e) {
				LOG.error(e);
			} catch (IllegalAccessException e) {
				LOG.error(e);
			} catch (InvocationTargetException e) {
				LOG.error(e);
			}
			if (eic == null) {
				throw new IOException("Created input channel is null!");
			}

			eic.read(in);
			addInputChannel(eic);
		}
	}

	/**
	 * {@inheritDoc}
	 */
	@Override
	public void write(DataOutput out) throws IOException {

		super.write(out);

		// Connected input channels
		out.writeInt(this.getNumberOfInputChannels());
		for (int i = 0; i < getNumberOfInputChannels(); i++) {
			getInputChannel(i).getID().write(out);
			EnumUtils.writeEnum(out, getInputChannel(i).getCompressionLevel());
			StringRecord.writeString(out, getInputChannel(i).getClass().getName());
			getInputChannel(i).write(out);
		}

	}

	/**
	 * {@inheritDoc}
	 */
	@Override
	public boolean isClosed() throws IOException {

		for (int i = 0; i < this.getNumberOfInputChannels(); i++) {
			final AbstractInputChannel<T> inputChannel = this.inputChannels.get(i);
			if (!inputChannel.isClosed()) {
				return false;
			}
		}

		return true;
	}

	/**
	 * Immediately closes the input gate and all its input channels. The corresponding
	 * output channels are notified. Any remaining records in any buffers or queue is considered
	 * irrelevant and is discarded.
	 * 
<<<<<<< HEAD
	 * @throws InterruptedException
	 *         thrown if the thread is interrupted while waiting for the channels to be closed
	 * @throws IOException
	 *         thrown if an I/O error occurs while closing the channels
	 */
	public void close() throws InterruptedException, IOException {
=======
	 * @throws IOException
	 *         thrown if an I/O error occurs while closing the gate
	 * @throws InterruptedException
	 *         thrown if the thread is interrupted while waiting for the gate to be closed
	 */
	public void close() throws IOException, InterruptedException {
>>>>>>> 250ad2b9

		for (int i = 0; i < this.getNumberOfInputChannels(); i++) {
			final AbstractInputChannel<T> inputChannel = this.inputChannels.get(i);
			inputChannel.close();
		}

	}

	/**
	 * Returns the list of InputChannels that feed this RecordReader
	 * 
	 * @return the list of InputChannels that feed this RecordReader
	 */
	public List<AbstractInputChannel<T>> getInputChannels() {
		return inputChannels;
	}

	/**
	 * Registers a new listener object for this input gate.
	 * 
	 * @param inputGateListener
	 *        the listener object to register
	 */
	public void registerInputGateListener(InputGateListener inputGateListener) {

		if (this.inputGateListeners == null) {
			this.inputGateListeners = new InputGateListener[1];
			this.inputGateListeners[0] = inputGateListener;
		} else {
			InputGateListener[] tmp = this.inputGateListeners;
			this.inputGateListeners = new InputGateListener[tmp.length + 1];
			System.arraycopy(tmp, 0, this.inputGateListeners, 0, tmp.length);
			this.inputGateListeners[tmp.length] = inputGateListener;
		}
	}

	/**
	 * {@inheritDoc}
	 */
	@Override
	public String toString() {
		return "Input " + super.toString();
	}

	/**
<<<<<<< HEAD
	 * Subscribes the listener object to receive events of the given type.
	 * 
	 * @param eventListener
	 *        the listener object to register
	 * @param eventType
	 *        the type of event to register the listener for
	 */
	public void subscribeToEvent(EventListener eventListener, Class<? extends AbstractTaskEvent> eventType) {

		this.eventNotificationManager.subscribeToEvent(eventListener, eventType);
	}

	/**
	 * Removes the subscription for events of the given type for the listener object.
	 * 
	 * @param eventListener
	 *        the listener object to cancel the subscription for
	 * @param eventType
	 *        the type of the event to cancel the subscription for
	 */
	public void unsubscribeFromEvent(EventListener eventListener, Class<? extends AbstractTaskEvent> eventType) {

		this.eventNotificationManager.unsubscribeFromEvent(eventListener, eventType);
	}

	/**
	 * Publishes an event.
	 * 
	 * @param event
	 *        the event to be published
	 * @throws IOException
	 *         thrown if an error occurs while transmitting the event
	 * @throws InterruptedException
	 *         thrown if the thread is interrupted while waiting for the event to be published
	 */
=======
	 * {@inheritDoc}
	 */
	@Override
>>>>>>> 250ad2b9
	public void publishEvent(AbstractTaskEvent event) throws IOException, InterruptedException {

		// Copy event to all connected channels
		final Iterator<AbstractInputChannel<T>> it = this.inputChannels.iterator();
		while (it.hasNext()) {
			it.next().transferEvent(event);
		}
	}

	/**
	 * Returns the {@link RecordDeserializer} used by this input gate.
	 * 
	 * @return the {@link RecordDeserializer} used by this input gate
	 */
	public RecordDeserializer<T> getRecordDeserializer() {

		return this.deserializer;
	}

	/**
	 * {@inheritDoc}
	 */
	@Override
	public void releaseAllChannelResources() {

		final Iterator<AbstractInputChannel<T>> it = this.inputChannels.iterator();
		while (it.hasNext()) {
			it.next().releaseResources();
		}
	}
}<|MERGE_RESOLUTION|>--- conflicted
+++ resolved
@@ -494,21 +494,12 @@
 	 * output channels are notified. Any remaining records in any buffers or queue is considered
 	 * irrelevant and is discarded.
 	 * 
-<<<<<<< HEAD
-	 * @throws InterruptedException
-	 *         thrown if the thread is interrupted while waiting for the channels to be closed
-	 * @throws IOException
-	 *         thrown if an I/O error occurs while closing the channels
-	 */
-	public void close() throws InterruptedException, IOException {
-=======
 	 * @throws IOException
 	 *         thrown if an I/O error occurs while closing the gate
 	 * @throws InterruptedException
 	 *         thrown if the thread is interrupted while waiting for the gate to be closed
 	 */
 	public void close() throws IOException, InterruptedException {
->>>>>>> 250ad2b9
 
 		for (int i = 0; i < this.getNumberOfInputChannels(); i++) {
 			final AbstractInputChannel<T> inputChannel = this.inputChannels.get(i);
@@ -554,47 +545,9 @@
 	}
 
 	/**
-<<<<<<< HEAD
-	 * Subscribes the listener object to receive events of the given type.
-	 * 
-	 * @param eventListener
-	 *        the listener object to register
-	 * @param eventType
-	 *        the type of event to register the listener for
-	 */
-	public void subscribeToEvent(EventListener eventListener, Class<? extends AbstractTaskEvent> eventType) {
-
-		this.eventNotificationManager.subscribeToEvent(eventListener, eventType);
-	}
-
-	/**
-	 * Removes the subscription for events of the given type for the listener object.
-	 * 
-	 * @param eventListener
-	 *        the listener object to cancel the subscription for
-	 * @param eventType
-	 *        the type of the event to cancel the subscription for
-	 */
-	public void unsubscribeFromEvent(EventListener eventListener, Class<? extends AbstractTaskEvent> eventType) {
-
-		this.eventNotificationManager.unsubscribeFromEvent(eventListener, eventType);
-	}
-
-	/**
-	 * Publishes an event.
-	 * 
-	 * @param event
-	 *        the event to be published
-	 * @throws IOException
-	 *         thrown if an error occurs while transmitting the event
-	 * @throws InterruptedException
-	 *         thrown if the thread is interrupted while waiting for the event to be published
-	 */
-=======
-	 * {@inheritDoc}
-	 */
-	@Override
->>>>>>> 250ad2b9
+	 * {@inheritDoc}
+	 */
+	@Override
 	public void publishEvent(AbstractTaskEvent event) throws IOException, InterruptedException {
 
 		// Copy event to all connected channels
